--- conflicted
+++ resolved
@@ -79,17 +79,10 @@
     </Compile>
     <Compile Include="Behaviors\ItemSelectedBehavior.cs" />
     <Compile Include="Properties\AssemblyInfo.cs" />
-<<<<<<< HEAD
-    <Compile Include="Properties\BindingRedirectAttributes.cs" />
     <Compile Include="RazorInfo\DirectiveCollectionViewModel.cs" />
     <Compile Include="RazorInfo\DirectiveItemViewModel.cs" />
     <Compile Include="RazorInfo\DocumentCollectionViewModel.cs" />
     <Compile Include="RazorInfo\DocumentItemViewModel.cs" />
-=======
-    <Compile Include="RazorInfo\DirectiveViewModel.cs" />
-    <Compile Include="RazorInfo\DocumentInfoViewModel.cs" />
-    <Compile Include="RazorInfo\DocumentViewModel.cs" />
->>>>>>> ca2d5738
     <Compile Include="NotifyPropertyChanged.cs" />
     <Compile Include="RazorInfo\NullToEnabledConverter.cs" />
     <Compile Include="RazorInfo\ProjectViewModel.cs" />
@@ -319,10 +312,6 @@
     </Content>
   </ItemGroup>
   <!-- End workaround for https://github.com/dotnet/sdk/issues/433 -->
-<<<<<<< HEAD
-=======
-
->>>>>>> ca2d5738
   <Target Name="GetBuildVersion" Outputs="$(VsixVersion)" />
   <Import Project="$(MSBuildToolsPath)\Microsoft.CSharp.targets" />
   <Import Project="$(VSToolsPath)\VSSDK\Microsoft.VsSDK.targets" Condition="Exists('$(VSToolsPath)\VSSDK\Microsoft.VsSDK.targets')" />
