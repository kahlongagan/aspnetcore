{
  "compilationOptions": {
    "emitEntryPoint": true,
    "preserveCompilationContext": true
  },
  "dependencies": {
<<<<<<< HEAD
=======
    "Microsoft.NETCore.Platforms": "1.0.1-*",
    "Microsoft.AspNetCore.Server.IISIntegration": "1.0.0-*",
>>>>>>> e6ffb060
    "Microsoft.AspNetCore.Diagnostics": "1.0.0-*",
    "Microsoft.AspNetCore.Mvc": "1.0.0-*",
    "Microsoft.AspNetCore.Server.IISIntegration": "1.0.0-*",
    "Microsoft.AspNetCore.Server.Kestrel": "1.0.0-*",
    "Microsoft.AspNetCore.StaticFiles": "1.0.0-*"
  },
  "frameworks": {
<<<<<<< HEAD
    "net451": { },
    "netstandardapp1.5": {
=======
    "net451": {},
    "netcoreapp1.0": {
>>>>>>> e6ffb060
      "imports": [
        "dnxcore50",
        "portable-net451+win8"
      ],
      "dependencies": {
        "Microsoft.NETCore.App": {
          "version": "1.0.0-*",
          "type": "platform"
        }
      }
    }
  },
  "content": [
    "Views",
    "web.config"
  ]
}<|MERGE_RESOLUTION|>--- conflicted
+++ resolved
@@ -4,11 +4,7 @@
     "preserveCompilationContext": true
   },
   "dependencies": {
-<<<<<<< HEAD
-=======
     "Microsoft.NETCore.Platforms": "1.0.1-*",
-    "Microsoft.AspNetCore.Server.IISIntegration": "1.0.0-*",
->>>>>>> e6ffb060
     "Microsoft.AspNetCore.Diagnostics": "1.0.0-*",
     "Microsoft.AspNetCore.Mvc": "1.0.0-*",
     "Microsoft.AspNetCore.Server.IISIntegration": "1.0.0-*",
@@ -16,13 +12,8 @@
     "Microsoft.AspNetCore.StaticFiles": "1.0.0-*"
   },
   "frameworks": {
-<<<<<<< HEAD
     "net451": { },
-    "netstandardapp1.5": {
-=======
-    "net451": {},
     "netcoreapp1.0": {
->>>>>>> e6ffb060
       "imports": [
         "dnxcore50",
         "portable-net451+win8"
@@ -31,8 +22,8 @@
         "Microsoft.NETCore.App": {
           "version": "1.0.0-*",
           "type": "platform"
-        }
       }
+    }
     }
   },
   "content": [
